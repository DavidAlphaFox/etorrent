--- conflicted
+++ resolved
@@ -233,11 +233,7 @@
     first_(Pieces, Elements).
 
 first_([], _) ->
-<<<<<<< HEAD
-    error(badarg);
-=======
     erlang:error(badarg);
->>>>>>> a3c04505
 first_([H|T], Elements) ->
     <<_:H/bitstring, Status:1, _/bitstring>> = Elements,
     case Status of

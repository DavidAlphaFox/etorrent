--- conflicted
+++ resolved
@@ -164,11 +164,7 @@
     etorrent_event_mgr:completed_torrent(Id),
     etorrent_tracker_communication:completed(TrackerPid),
     {next_state, started, S};
-<<<<<<< HEAD
-% @todo hoist these reports so they are part of the event system!
-=======
 %% @todo kill this
->>>>>>> ac9730f8
 started({tracker_error_report, Reason}, S) ->
     io:format("Got tracker error: ~s~n", [Reason]),
     {next_state, started, S};

%%
%% @author Jesper Louis Andersen <jesper.louis.andersen@gmail.com>
%% @doc Chunk manager of a torrent.
%% <p>This module implement a manager of chunks for the etorrent
%% application. When we download from multiple peers, each peer will have
%% different pieces. Say for instance that A has pieces [1,2] while B has
%% [1,3]. In this case, we can download 2 from A, 3 from B and 1 from
%% either of them.</p>
%% <p>The bittorrent protocol, however, does not transfer
%% pieces. Instead it transfers slices of pieces, 16 Kilobytes in size
%% -- mostly to battle the problem that no other message would be able
%% to get through otherwise. We call these slices for "chunks" and it
%% is the responsibility of the chunk_mgr to keep track of chunks that
%% has not been downloaded yet.</p>
%% <p>A chunk must only be downloaded from one peer at a time in order
%% not to waste bandwidth. Thus we keep track of which peer got a
%% chunk at any given time. If the peer dies, a monitor() keeps track
%% of him, so we can give back all pieces.</p>
%% <p>We systematically select pieces for chunking and then serve
%% chunks to peers. We have the invariant chunked ==
%% someone-is-downloading (almost always, there is an exception if a
%% peer is the only one with a piece and that peer dies). The goal is
%% to "close" a piece as fast as possible when it is chunked by
%% downloading all remaining chunks on it. This in turn will trigger a
%% HAVE message to all peers and we can begin serving that piece to others.</p>
%% <p>The selection criteria is this:
%% <ul>
%%   <li>A peer asks for N chunks. See first if there are chunks among
%% the already chunked pieces that can be used for that peer.</li>
%%   <li>If we exhaust all chunk attempts either because none are
%% eligible or all are assigned, we try to find a new piece to chunkify.</li>
%%   <li>If there is a piece we can chunkify, we use that to serve the
%% peer. If not, we report back to the peer if we are interested. We
%% are interested if there was interesting pieces, but the chunks are
%% currently on assignment to other peers. If no interesting pieces
%% are there, we report back we don't have any interest in the peer.</li>
%% </ul></p>
%% <h4>The endgame:</h4>
%% <p>When there are only chunked pieces left (there are no pieces
%% left we haven't begun fetching), we enter <em>endgame mode</em> in
%% which we randomly shuffle the pieces and ask for the same chunks on
%% all peers. As soon as we get in a chunk, we aggressively CANCEL it
%% at all other places, hoping we waste as little bandwidth as
%% possible. Endgame mode in etorrent usually lasts some 10-30 seconds
%% on a torrent.</p>
%% @end
%%-------------------------------------------------------------------
-module(etorrent_chunk_mgr).
-behaviour(gen_server).

-include("log.hrl").

-include_lib("stdlib/include/ms_transform.hrl").

-ifdef(TEST).
-include_lib("eunit/include/eunit.hrl").
-endif.

%% peer API
-export([start_link/5,
         mark_valid/2,
         mark_fetched/4,
         mark_stored/4,
         mark_dropped/4,
         mark_all_dropped/1,
         request_chunks/3]).

%% stats API
-export([stats/1,
         num_invalid/1,
         num_unassigned/1,
         num_begun/1,
         num_assigned/1,
         num_stored/1,
         num_valid/1]).

%% gproc registry entries
-export([register_chunk_server/1,
         unregister_chunk_server/1,
         lookup_chunk_server/1,
         await_chunk_server/1,
         register_peer/1]).


%% gen_server callbacks
-export([init/1,
         handle_call/3,
         handle_cast/2,
         handle_info/2,
         terminate/2,
         code_change/3]).

-import(gen_server, [call/2, cast/2]).
-compile({no_auto_import,[monitor/2, error/1]}).
-import(erlang, [monitor/2, error/1]).

-type pieceset()   :: etorrent_pieceset:pieceset().
-type monitorset() :: etorrent_monitorset:monitorset().
-type torrent_id() :: etorrent_types:torrent_id().
-type chunk_len() :: etorrent_types:chunk_len().
-type chunk_offset() :: etorrent_types:chunk_offset().
-type piece_index() :: etorrent_types:piece_index().
-type piece_state() :: invalid | unassigned | begun | assigned | stored | valid.

-record(pieceprio, {
    tag :: atom(),
    ref :: reference(),
    pieces :: [pos_integer()]}).

-record(state, {
    torrent_id      :: pos_integer(),
    torrent_pid     :: pid(),
    chunk_size      :: pos_integer(),
    %% Piece state sets
    pieces_valid      :: pieceset(),
    pieces_unassigned :: pieceset(),
    pieces_begun      :: pieceset(),
    pieces_assigned   :: pieceset(),
    pieces_stored     :: pieceset(),
    %% Chunk sets for pieces
    chunks_assigned :: array(),
    chunks_stored   :: array(),
    %% Chunks assigned to peers
    peer_monitors   :: monitorset(),
    %% Piece priority lists
    prio_begun :: #pieceprio{},
    prio_unassigned :: #pieceprio{}}).

%% # Open requests
%% A gb_tree mapping {PieceIndex, Offset} to Chunklength
%% is kept as the state of each monitored process.
%%
%% # Piece states
%% As the download of a torrent progresses, and regresses, each piece
%% enters and leaves a sequence of states.
%% 
%% ## Sequence
%% 0. Invalid
%% 1. Unassigned
%% 2. Begun
%% 3. Assigned
%% 4. Stored
%% 5. Valid
%% 
%% ## Invalid
%% By default all pieces are considered as invalid. A piece
%% is invalid if it is not a member of the set of valid pieces
%%
%% ## Unassigned
%% When the chunk server is initialized all invalid pieces enter
%% the Unassigned state. A piece leaves the unassigned state when
%% the piece enters the begun state.
%%
%% ## Begun
%% When the download of a piece has begun the piece enters
%% the begun state. While the piece is in the Begun state it is
%% still considered invalid, but it enables the chunk server
%% prioritize these pieces. A piece leaves the begun state
%% when it enters the Assigned state.
%%
%% ## Assigned
%% When all chunks of the piece has been assigned to be downloaded
%% from a set of peers the piece enters the Assigned state.
%% A piece leaves the Assigned state and reenters the Begun state if
%% a request is marked as dropped before the piece has entered the
%% Stored state.
%%
%% ## Stored
%% When all chunks of a piece in the Assigned state has been marked
%% as stored the piece enters the Stored state. The piece will leave
%% the stored state and enter the Valid state if it is marked as valid.
%%
%% ## Valid
%% A piece enters the valid state from the Stored state.  A piece will
%% never leave the Valid state.
%%
%% # Priority of pieces
%% The chunk server uses the scarcity server to keep an updated
%% list of pieces, ordered by priority, for two subsets of the
%% pieces in a torrent. Every time these piece sets are update
%% these piece lists need to be updated.
%%
%% ## Begun
%% The chunk server is biased towards choosing pieces that we are
%% already downloading. This set should be relatively small but is
%% accessed frequently during a download.
%%
%% ## Unassigned
%% If the chunk server can't find a begun piece it will pick and begin
%% downloading the most scarce piece from the set of unassigned pieces.
%% This set should be relatively large initially and accessed infrequently.
%%
%% # Chunk sets
%% ## Assigned chunks
%% A set of chunks that has not yet been assigned to a peer is
%% associated with each piece. When this set is empty the piece
%% enters the assigned state.
%%
%% ## Stored chunks
%% A set of chunks that has not yet been written to disk is associated
%% with each piece. When this set is empty the piece enters the stored
%% state. 
%%
%% # Dropped requests
%% A request may be dropped in three ways.
%% - calling mark_dropped/3
%% - calling mark_all_dropped/1
%% - the peer crashes
%%
%% If mark_dropped/3 is called the chunk should be removed from
%% the set of open requests and inserted into the set of assigned
%% chunks for the piece.
%%
%% If mark_all_dropped/1 is called all chunks should be removed from
%% the set of open requests and inserted into the chunk sets of each piece.
%%
%% If the peer crashes all chunks should be inserted into the chunk sets
%% of each piece and the peer should be removed from the set of monitored
%% peers.
%%

-spec register_chunk_server(torrent_id()) -> true.
register_chunk_server(TorrentID) ->
    gproc:reg({n, l, chunk_server_key(TorrentID)}).

-spec unregister_chunk_server(torrent_id()) -> true.
unregister_chunk_server(TorrentID) ->
    gproc:unreg({n, l, chunk_server_key(TorrentID)}).

-spec lookup_chunk_server(torrent_id()) -> pid().
lookup_chunk_server(TorrentID) ->
    gproc:lookup_pid({n, l, chunk_server_key(TorrentID)}).

-spec await_chunk_server(torrent_id()) -> pid().
await_chunk_server(TorrentID) ->
    Name = {n, l, chunk_server_key(TorrentID)},
    {Pid, undefined} = gproc:await(Name, 5000),
    Pid.

-spec register_peer(torrent_id()) -> true.
register_peer(TorrentID) ->
    ChunkSrv = lookup_chunk_server(TorrentID),
    call(ChunkSrv, {register_peer, self()}).

chunk_server_key(TorrentID) ->
    {etorrent, TorrentID, chunk_server}.


%% @doc
%% Start a new chunk server for a set of pieces, a subset of the
%% pieces may already have been fetched.
%% @end
start_link(TorrentID, ChunkSize, Fetched, Sizes, TorrentPid) ->
    Args = [TorrentID, ChunkSize, Fetched, Sizes, TorrentPid],
    gen_server:start_link(?MODULE, Args, []).

%% @doc
%% Mark a piece as completly stored to disk and validated.
%% @end
-spec mark_valid(torrent_id(), pos_integer()) ->
          ok | {error, not_stored | valid}.
mark_valid(TorrentID, PieceIndex) ->
    ChunkSrv = lookup_chunk_server(TorrentID),
    call(ChunkSrv, {mark_valid, self(), PieceIndex}).


%% @doc
%% Mark a chunk as fetched but not written to file.
%% @end
-spec mark_fetched(torrent_id(), pos_integer(),
                   pos_integer(), pos_integer()) -> {ok, boolean()}.
mark_fetched(TorrentID, Index, Offset, Length) ->
    ChunkSrv = lookup_chunk_server(TorrentID),
    call(ChunkSrv, {mark_fetched, self(), Index, Offset, Length}).

%& @doc
%% Mark a chunk as fetched and written to file.
%% @end
-spec mark_stored(torrent_id(), pos_integer(),
                  pos_integer(), pos_integer()) -> ok.
mark_stored(TorrentID, Index, Offset, Length) ->
    ChunkSrv = lookup_chunk_server(TorrentID),
    call(ChunkSrv, {mark_stored, self(), Index, Offset, Length}).

%& @doc
%% Reinsert a chunk into the request queue.
%% @end
-spec mark_dropped(torrent_id(), pos_integer(),
                  pos_integer(), pos_integer()) -> ok.
mark_dropped(TorrentID, Index, Offset, Length) ->
    ChunkSrv = lookup_chunk_server(TorrentID),
    cast(ChunkSrv, {mark_dropped, self(), Index, Offset, Length}).

%% @doc
%% Mark all currently open requests as dropped.
%% @end
-spec mark_all_dropped(torrent_id()) -> ok.
mark_all_dropped(TorrentID) ->
    ChunkSrv = lookup_chunk_server(TorrentID),
    call(ChunkSrv, {mark_all_dropped, self()}).


%% @doc
%% Request a 
%% @end
-spec request_chunks(torrent_id(), pieceset(), pos_integer()) ->
    {ok, list({piece_index(), chunk_offset(), chunk_len()})}
    | {ok, not_interested | assigned}.
request_chunks(TorrentID, Pieceset, Numchunks) ->
    ChunkSrv = lookup_chunk_server(TorrentID),
    call(ChunkSrv, {request_chunks, self(), Pieceset, Numchunks}).


%% @doc Print chunk server statistics
%% @end
-spec stats(torrent_id()) -> ok.
stats(TorrentID) ->
    io:format("Invalid:    ~w~n", [num_invalid(TorrentID)]),
    io:format("Unassigned: ~w~n", [num_unassigned(TorrentID)]),
    io:format("Begun:      ~w~n", [num_begun(TorrentID)]),
    io:format("Assigned:   ~w~n", [num_assigned(TorrentID)]),
    io:format("Stored:     ~w~n", [num_stored(TorrentID)]),
    io:format("Valid:      ~w~n", [num_valid(TorrentID)]).

%% @doc Return the number of invalid pieces
%% @end
-spec num_invalid(torrent_id()) -> non_neg_integer().
num_invalid(TorrentID) ->
    num_state_members(TorrentID, invalid).

%% @doc Return the number of unassigned pieces
-spec num_unassigned(torrent_id()) -> non_neg_integer().
num_unassigned(TorrentID) ->
    num_state_members(TorrentID, unassigned).

%% @doc Return the number of begun pieces
-spec num_begun(torrent_id()) -> non_neg_integer().
num_begun(TorrentID) ->
    num_state_members(TorrentID, begun).

%% @doc Return the number of assigned pieces
-spec num_assigned(torrent_id()) -> non_neg_integer().
num_assigned(TorrentID) ->
    num_state_members(TorrentID, assigned).

%% @doc Return the number of stored pieces
-spec num_stored(torrent_id()) -> non_neg_integer().
num_stored(TorrentID) ->
    num_state_members(TorrentID, stored).

%% @doc Return the number of validated pieces
-spec num_valid(torrent_id()) -> non_neg_integer().
num_valid(TorrentID) ->
    num_state_members(TorrentID, valid).

%% @private
-spec state_members(torrent_id(), piece_state()) -> pieceset().
state_members(TorrentID, Piecestate) ->
    ChunkSrv = lookup_chunk_server(TorrentID),
    case Piecestate of
        invalid -> error(badarg);
        _ -> call(ChunkSrv, {state_members, Piecestate})
    end.

%% @private
-spec num_state_members(torrent_id(), piece_state()) -> pieceset().
num_state_members(TorrentID, Piecestate) ->
    case Piecestate of
        invalid ->
            Valid = state_members(TorrentID, valid),
            Total = etorrent_pieceset:capacity(Valid),
            Total - etorrent_pieceset:size(Valid);
        _ ->
            Members = state_members(TorrentID, Piecestate),
            etorrent_pieceset:size(Members)
    end.

%%====================================================================

%% @private
init([TorrentID, ChunkSize, FetchedPieces, PieceSizes, InitTorrentPid]) ->
    etorrent_scarcity:await_scarcity_server(TorrentID),
    true = register_chunk_server(TorrentID),

    NumPieces = length(PieceSizes),
    PiecesValid = etorrent_pieceset:from_list(FetchedPieces, NumPieces),
    PiecesNone = etorrent_pieceset:from_list([], NumPieces),

    %% Initialize a full chunkset for all pieces that are left to download
    %% but don't mark them as begun before a chunk has been deleted from
    %% any of the chunksets.
    %% Initialize an empty chunkset for all valid pieces.
    AllIndexes = lists:seq(0, NumPieces - 1),
    AllPieces = etorrent_pieceset:from_list(AllIndexes, NumPieces),
    PiecesInvalid = etorrent_pieceset:difference(AllPieces, PiecesValid),
    InvalidList = etorrent_pieceset:to_list(PiecesInvalid),
    ValidList = etorrent_pieceset:to_list(PiecesValid),
    States = [{N, false} || N <- InvalidList] ++ [{N, true} || N <- ValidList],
    ChunkList = [begin
        Size = orddict:fetch(N, PieceSizes),
        Set = case IsValid of
            false -> etorrent_chunkset:new(Size, ChunkSize);
            true  -> etorrent_chunkset:from_list(Size, ChunkSize, [])
        end,
        {N, Set}
    end || {N, IsValid} <- lists:sort(States)],
    ChunkSets = array:from_orddict(ChunkList),
    
    %% Make it possible to inject the pid of the torrent in tests
    TorrentPid = case InitTorrentPid of
        lookup ->
            {TPid, _} = gproc:await({n, l, {torrent, TorrentID, control}}),
            TPid;
        _ when is_pid(InitTorrentPid) ->
            InitTorrentPid
    end,

    PiecesBegun = etorrent_pieceset:from_list([], NumPieces),
    PriorityBegun = init_priority(TorrentID, begun, PiecesBegun),
    PriorityUnass = init_priority(TorrentID, unassigned, PiecesInvalid),

    InitState = #state{
        torrent_id=TorrentID,
        torrent_pid=TorrentPid,
        chunk_size=ChunkSize,
        %% All Valid pieces stay Valid
        pieces_valid=PiecesValid,
        %% All Invalid pieces are Unassigned
        pieces_unassigned=PiecesInvalid,
        %% No pieces have are yet Begun, Assigned or Stored
        pieces_begun=PiecesNone,
        pieces_assigned=PiecesNone,
        pieces_stored=PiecesNone,
        %% Initially, the sets of assigned and stored chunks are equal
        chunks_assigned=ChunkSets,
        chunks_stored=ChunkSets,
        peer_monitors=etorrent_monitorset:new(),
        prio_begun=PriorityBegun,
        prio_unassigned=PriorityUnass},
    {ok, InitState}.


handle_call({register_peer, PeerPid}, _, State) ->
    %% Add a new peer to the set of monitored peers. Set the initial state
    %% of the monitored peer to an empty set open requests so that we don't
    %% need to check for this during the lifetime of the peer.
    #state{peer_monitors=PeerMonitors} = State,
    OpenReqs = gb_trees:empty(),
    NewMonitors = etorrent_monitorset:insert(PeerPid, OpenReqs, PeerMonitors),
    NewState = State#state{peer_monitors=NewMonitors},
    {reply, true, NewState};

handle_call({request_chunks, PeerPid, Peerset, Numchunks}, _, State) ->
    #state{
        torrent_id=TorrentID,
        pieces_valid=Valid,
        pieces_unassigned=Unassigned,
        pieces_begun=Begun,
        pieces_assigned=Assigned,
        chunks_assigned=AssignedChunks,
        peer_monitors=Peers,
        prio_unassigned=PrioUnassigned,
        prio_begun=PrioBegun} = State,

    %% If this peer has any pieces that we have begun downloading, pick
    %% one of those pieces over any unassigned pieces.
    Optimal = etorrent_pieceset:intersection(Peerset, Begun),
    HasOptimal = not etorrent_pieceset:is_empty(Optimal),

    %% If this peer doesn't have any pieces that we have already begun
    %% downloading we should consider any unassigned pieces that this
    %% peer has available.
    {SubOptimal, HasSuboptimal} = case HasOptimal of
        true ->
            {false, false};
        false ->
            ISubOptimal = etorrent_pieceset:intersection(Peerset, Unassigned),
            IHasSubOptimal = not etorrent_pieceset:is_empty(ISubOptimal),
            {ISubOptimal, IHasSubOptimal}
    end,
    
    %% We target pieces of different states depending upon what
    %% the peer has available and the current piece states.
    Targetstate = if
        HasOptimal -> begun;
        HasSuboptimal -> unassigned;
        true -> none
    end,

    PieceIndex = case Targetstate of
        none ->
            %% We know that the peer has no pieces in the Unassigned or
            %% Begun states. This leaves us with Assigned, Stored and
            %% Valid pieces. If the peer has any pieces that are not
            %% in the Valid state we are still interested.
            Interesting = etorrent_pieceset:difference(Peerset, Valid),
            case etorrent_pieceset:is_empty(Interesting) of
                false -> assigned;
                true  -> not_interested
            end;
        %% One or more that we are already downloading
        begun ->
            #pieceprio{pieces=BegunPriolist} = PrioBegun,
            etorrent_pieceset:first(BegunPriolist, Optimal);
        %% None that we are not already downloading
        %% but one ore more that we would want to download
        unassigned ->
            #pieceprio{pieces=UnassignedPriolist} = PrioUnassigned,
            etorrent_pieceset:first(UnassignedPriolist, SubOptimal)
    end,

    case PieceIndex of
        not_interested ->
            {reply, {ok, not_interested}, State};
        assigned ->
            {reply, {ok, assigned}, State};
        Index ->
            Chunkset = array:get(Index, AssignedChunks),
            Chunks   = etorrent_chunkset:min(Chunkset, Numchunks),
            NewChunkset = etorrent_chunkset:delete(Chunks, Chunkset),
            NewAssignedChunks = array:set(Index, NewChunkset, AssignedChunks),
            %% Add the chunk to this peer's set of open requests
            OpenReqs = etorrent_monitorset:fetch(PeerPid, Peers),
            NewReqs  = lists:foldl(fun({Offs, Len}, Acc) ->
                gb_trees:insert({Index, Offs}, Len, Acc)
            end, OpenReqs, Chunks),
            NewPeers = etorrent_monitorset:update(PeerPid, NewReqs, Peers),

            %% We need to consider four transitions at this point:
            %% Unassigned -> Begun
            %% Unassigned -> Assigned
            %% Begun -> Begun
            %% Begun -> Assigned
            %%
            %% The piece may have gone directly from Unassigned to Assigned.
            %% Check if it has been assigned before making any transitions.
            Transitionstate = case etorrent_chunkset:is_empty(NewChunkset) of
                true -> assigned;
                false -> begun
            end,
            %% Update piece sets and keep track of which sets were updated
            case {Targetstate, Transitionstate} of
                {unassigned, begun} ->
                    NewUnassigned = etorrent_pieceset:delete(Index, Unassigned),
                    NewBegun = etorrent_pieceset:insert(Index, Begun),
                    NewAssigned = Assigned,
                    UnassignedUpdated = true,
                    BegunUpdated = true;
                {unassigned, assigned} ->
                    NewUnassigned = etorrent_pieceset:delete(Index, Unassigned),
                    NewBegun = Begun,
                    NewAssigned = etorrent_pieceset:insert(Index, Assigned),
                    UnassignedUpdated = true,
                    BegunUpdated = false;
                {begun, begun} ->
                    NewUnassigned = Unassigned,
                    NewBegun = Begun,
                    NewAssigned = Assigned,
                    UnassignedUpdated = false,
                    BegunUpdated = false;
                {begun, assigned} ->
                    NewUnassigned = Unassigned,
                    NewBegun = etorrent_pieceset:delete(Index, Begun),
                    NewAssigned = etorrent_pieceset:insert(Index, Assigned),
                    UnassignedUpdated = false,
                    BegunUpdated = true
<<<<<<< HEAD
            end,

            %% Only update the piece priority lists if the piece set that
            %% they track was updated in this piece state transition.
            NewPrioUnassigned = case UnassignedUpdated of
                false -> PrioUnassigned;
                true  -> update_priority(TorrentID, PrioUnassigned, NewUnassigned)
            end,
            NewPrioBegun = case BegunUpdated of
                false -> PrioBegun;
                true  -> update_priority(TorrentID, PrioBegun, NewBegun)
            end,

=======
            end,

            %% Only update the piece priority lists if the piece set that
            %% they track was updated in this piece state transition.
            NewPrioUnassigned = case UnassignedUpdated of
                false -> PrioUnassigned;
                true  -> update_priority(TorrentID, PrioUnassigned, NewUnassigned)
            end,
            NewPrioBegun = case BegunUpdated of
                false -> PrioBegun;
                true  -> update_priority(TorrentID, PrioBegun, NewBegun)
            end,

>>>>>>> a3c04505

            NewState = State#state{
                pieces_unassigned=NewUnassigned,
                pieces_begun=NewBegun,
                pieces_assigned=NewAssigned,
                chunks_assigned=NewAssignedChunks,
                peer_monitors=NewPeers,
                prio_unassigned=NewPrioUnassigned,
                prio_begun=NewPrioBegun},
            ReturnValue = [{Index, Offs, Len} || {Offs, Len} <- Chunks],
            {reply, {ok, ReturnValue}, NewState}
    end;

handle_call({mark_valid, _, Index}, _, State) ->
    #state{
        pieces_stored=Stored,
        pieces_valid=Valid} = State,
    IsStored = etorrent_pieceset:is_member(Index, Stored),
    IsValid = etorrent_pieceset:is_member(Index, Valid),
    Piecestate = if
        IsValid -> valid;
        IsStored -> stored;
        true -> not_stored
    end,
    case Piecestate of
        valid ->
            {reply, {error, valid}, State};
        not_stored ->
            {reply, {error, not_stored}, State};
        stored ->
            NewStored = etorrent_pieceset:delete(Index, Stored),
            NewValid = etorrent_pieceset:insert(Index, Valid),
            NewState = State#state{
                pieces_stored=NewStored,
                pieces_valid=NewValid},
            {reply, ok, NewState}
    end;

handle_call({mark_fetched, _Pid, _Index, _Offset, _Length}, _, State) ->
    %% If we are in endgame mode, requests for a chunk may have been
    %% sent to more than one peer. Return a boolean indicating if the
    %% peer was the first one to mark this chunk as fetched.
    {reply, {ok, true}, State};

handle_call({mark_stored, Pid, Index, Offset, Length}, _, State) ->
    %% The calling process has written this chunk to disk.
    %% Remove it from the list of open requests of the peer.
    #state{
        torrent_pid=TorrentPid,
        pieces_assigned=Assigned,
        pieces_stored=Stored,
        peer_monitors=Peers,
        chunks_stored=ChunksStored} = State,
    OpenReqs = etorrent_monitorset:fetch(Pid, Peers),
    NewReqs  = gb_trees:delete({Index, Offset}, OpenReqs),
    NewPeers = etorrent_monitorset:update(Pid, NewReqs, Peers),
    %% Update the set of chunks in the piece that has been written to disk.
    Chunks = array:get(Index, ChunksStored),
    NewChunks = etorrent_chunkset:delete(Offset, Length, Chunks),
    NewChunksStored = array:set(Index, NewChunks, ChunksStored),

    %% If all chunks in this piece has been written to disk we want
    %% to move the piece from the Assigned state to the Stored state.
    %% The piece must be Assigned before entering the Stored state
    %% so we don't need to consider a transition from Begun to Stored.
    Wasassigned = etorrent_pieceset:is_member(Index, Assigned),
    Wasstored = etorrent_chunkset:is_empty(NewChunks),
    Piecestate = if
        Wasassigned -> assigned;
        true -> begun
    end,
    NewState = case Piecestate of
        %% Begun -> Begun
        begun ->
            IState = State#state{
                chunks_stored=NewChunksStored,
                peer_monitors=NewPeers},
            IState;
        %% Assigned -> Assigned
        assigned when not Wasstored ->
            IState = State#state{
                chunks_stored=NewChunksStored,
                peer_monitors=NewPeers},
            IState;
        %% Assigned -> Stored
        assigned ->
            ok = etorrent_torrent_ctl:piece_stored(TorrentPid, Index),
            NewAssigned = etorrent_pieceset:delete(Index, Assigned),
            NewStored = etorrent_pieceset:insert(Index, Stored),
            IState = State#state{
                chunks_stored=NewChunksStored,
                peer_monitors=NewPeers,
                pieces_assigned=NewAssigned,
                pieces_stored=NewStored},
            IState
    end,
    {reply, ok, NewState};

handle_call({mark_all_dropped, Pid}, _, State) ->
    %% When marking all requests as dropped, send a series of
    %% mark_dropped-messages to ourselves. The state of each
    %% piece should be restored eventually.
    #state{peer_monitors=Peers} = State,

    %% Add the chunks back to the chunkset of each piece.
    OpenReqs = etorrent_monitorset:fetch(Pid, Peers),
    _ = [begin
        cast(self(), {mark_dropped, Pid, Index, Offset, Length})
    end || {Index, Offset, Length} <- chunk_list(OpenReqs)],
    {reply, ok, State};

handle_call({state_members, Piecestate}, _, State) ->
    Stateset = case Piecestate of
        unassigned -> State#state.pieces_unassigned;
        begun -> State#state.pieces_begun;
        assigned -> State#state.pieces_assigned;
        stored -> State#state.pieces_stored;
        valid -> State#state.pieces_valid
    end,
    {reply, Stateset, State}.

handle_cast({mark_dropped, Pid, Index, Offset, Length}, State) ->
    #state{
        torrent_id=TorrentID,
        pieces_begun=Begun,
        pieces_assigned=Assigned,
        chunks_assigned=AssignedChunks,
        peer_monitors=Peers,
        prio_begun=PrioBegun} = State,

     %% Reemove the chunk from the peer's set of open requests
     OpenReqs = etorrent_monitorset:fetch(Pid, Peers),
     NewReqs  = gb_trees:delete({Index, Offset}, OpenReqs),
     NewPeers = etorrent_monitorset:update(Pid, NewReqs, Peers),
 
     %% Add the chunk back to the chunkset of the piece.
     Chunks = array:get(Index, AssignedChunks),
     NewChunks = etorrent_chunkset:insert(Offset, Length, Chunks),
     NewAssignedChunks = array:set(Index, NewChunks, AssignedChunks),

     %% Assigned -> Begun
     NewAssigned = etorrent_pieceset:delete(Index, Assigned),
     NewBegun = etorrent_pieceset:insert(Index, Begun),
     NewPrioBegun = update_priority(TorrentID, PrioBegun, NewBegun),
 
     NewState = State#state{
         pieces_begun=NewBegun,
         pieces_assigned=NewAssigned,
         chunks_assigned=NewAssignedChunks,
         peer_monitors=NewPeers,
         prio_begun=NewPrioBegun},
    {noreply, NewState};

handle_cast({demonitor, Pid}, State) ->
    %% This message should be received after all mark_dropped messages.
    %% At this point the set of open requests for the peer should be empty.
    #state{peer_monitors=Peers} = State,
    NewPeers = etorrent_monitorset:delete(Pid, Peers),
    NewState = State#state{peer_monitors=NewPeers},
    {noreply, NewState}.

handle_info({'DOWN', _, process, Pid, _}, State) ->
    %% When a peer crashes, send a series of mark-dropped messages
    %% and a demonitor-message to ourselves.
    #state{peer_monitors=Peers} = State,
    OpenReqs = etorrent_monitorset:fetch(Pid, Peers),
    _ = [begin
        cast(self(), {mark_dropped, Pid, Index, Offset, Length})
    end || {Index, Offset, Length} <- chunk_list(OpenReqs)],
    _ = cast(self(), {demonitor, Pid}),
    {noreply, State};

handle_info({scarcity, Ref, Tag, Piecelist}, State) ->
    #state{prio_begun=Begun, prio_unassigned=Unass} = State,
    %% Verify that the tag is valid before verifying the reference
    #pieceprio{tag=Beguntag, ref=Begunref} = Begun,
    #pieceprio{tag=Unasstag, ref=Unassref} = Unass,
    case Tag of
        Beguntag -> ok;
        Unasstag -> ok
    end,
    %% Verify that the reference belongs to an active subscription
    NewState = case Ref of
        Begunref ->
            NewBegun = Begun#pieceprio{pieces=Piecelist},
            State#state{prio_begun=NewBegun};
        Unassref ->
            NewUnass = Unass#pieceprio{pieces=Piecelist},
            State#state{prio_unassigned=NewUnass};
        _ ->
            State
    end,
    {noreply, NewState}.


%% @private
terminate(_Reason, _State) ->
    ok.

%% @private
code_change(_OldVsn, State, _Extra) ->
    {ok, State}.

init_priority(TorrentID, Tag, Pieceset) ->
    {ok, Ref, List} = etorrent_scarcity:watch(TorrentID, Tag, Pieceset),
    #pieceprio{ref=Ref, tag=Tag, pieces=List}.

update_priority(TorrentID, Pieceprio, Pieceset) ->
    #pieceprio{ref=Ref, tag=Tag} = Pieceprio,
    ok = etorrent_scarcity:unwatch(TorrentID, Ref),
    {ok, NewRef, NewList} = etorrent_scarcity:watch(TorrentID, Tag, Pieceset),
    #pieceprio{ref=NewRef, tag=Tag, pieces=NewList}.

%%
%% Given a tree of a peers currently open requests, return a list of
%% tuples containing the piece index, offset and length of each request.
%%
-spec chunk_list(gb_tree()) -> [{pos_integer(), pos_integer(), pos_integer()}].
chunk_list(OpenReqs) ->
    [{I,O,L} || {{I,O},L} <- gb_trees:to_list(OpenReqs)].


-ifdef(TEST).
-define(chunk_server, ?MODULE).
-define(scarcity, etorrent_scarcity).
-define(timer, etorrent_timer).


chunk_server_test_() ->
    {setup,
        fun()  -> application:start(gproc) end,
        fun(_) -> application:stop(gproc) end,
<<<<<<< HEAD
        [?_test(lookup_registered_case()),
         ?_test(unregister_case()),
         ?_test(register_two_case()),
         ?_test(not_interested_case(test_env(2, []))),
         ?_test(not_interested_valid_case(test_env(3, [0]))),
         ?_test(request_one_case(test_env(4, []))),
         ?_test(mark_dropped_case(test_env(5, []))),
         ?_test(mark_all_dropped_case(test_env(6, []))),
         ?_test(drop_none_on_exit_case(test_env(7, []))),
         ?_test(drop_all_on_exit_case(test_env(8, []))),
         ?_test(marked_stored_not_dropped_case(test_env(9, []))),
         ?_test(mark_fetched_noop_case(test_env(10, []))),
         ?_test(mark_valid_not_stored_case(test_env(11, []))),
         ?_test(mark_valid_stored_case(test_env(12, []))),
         ?_test(all_stored_marks_stored_case(test_env(13, []))),
         ?_test(get_all_request_case(test_env(14, []))),
         ?_test(unassigned_to_assigned_case(test_env(15, [])))
        ]}.
=======
    {foreach, local,
        fun setup_env/0,
        fun teardown_env/1,
    [?_test(lookup_registered_case()),
     ?_test(unregister_case()),
     ?_test(register_two_case()),
     ?_test(not_interested_case()),
     ?_test(not_interested_valid_case()),
     ?_test(request_one_case()),
     ?_test(mark_dropped_case()),
     ?_test(mark_all_dropped_case()),
     ?_test(drop_none_on_exit_case()),
     ?_test(drop_all_on_exit_case()),
     ?_test(marked_stored_not_dropped_case()),
     ?_test(mark_fetched_noop_case()),
     ?_test(mark_valid_not_stored_case()),
     ?_test(mark_valid_stored_case()),
     ?_test(all_stored_marks_stored_case()),
     ?_test(get_all_request_case()),
     ?_test(unassigned_to_assigned_case())
     ]}}.


testid() -> 2.

setup_env() ->
    Valid = [],
    {ok, Time} = ?timer:start_link(queue),
    {ok, SPid} = ?scarcity:start_link(testid(), Time, 8),
    {ok, CPid} = ?chunk_server:start_link(testid(), 1, Valid, [{0, 2}, {1, 2}, {2, 2}], self()),
    true = ?chunk_server:register_peer(testid()),
    {Time, SPid, CPid}.

teardown_env({Time, SPid, CPid}) ->
    ok = etorrent_utils:shutdown(Time),
    ok = etorrent_utils:shutdown(SPid),
    ok = etorrent_utils:shutdown(CPid).

>>>>>>> a3c04505

test_env(N, Valid) ->
    {ok, Time} = ?timer:start_link(queue),
    {ok, SPid} = ?scarcity:start_link(N, Time, 8),
    {ok, CPid}  = ?chunk_server:start_link(N, 1, Valid, [{0, 2}, {1, 2}, {2, 2}], self()),
    true = ?chunk_server:register_peer(N),
    {N, Time, SPid, CPid}.

lookup_registered_case() ->
    ?assertEqual(true, ?chunk_server:register_chunk_server(0)),
    ?assertEqual(self(), ?chunk_server:lookup_chunk_server(0)).

unregister_case() ->
    ?assertEqual(true, ?chunk_server:register_chunk_server(1)),
    ?assertEqual(true, ?chunk_server:unregister_chunk_server(1)),
    ?assertError(badarg, ?chunk_server:lookup_chunk_server(1)).

register_two_case() ->
    Main = self(),
    {Pid, Ref} = erlang:spawn_monitor(fun() ->
        etorrent_utils:expect(go),
        true = ?chunk_server:register_chunk_server(20),
        Main ! registered,
        etorrent_utils:expect(die)
    end),
    Pid ! go,
    etorrent_utils:expect(registered),
    ?assertError(badarg, ?chunk_server:register_chunk_server(20)),
    Pid ! die,
    etorrent_utils:wait(Ref).

<<<<<<< HEAD
not_interested_case({N, Time, SPid, CPid}) ->
    Has = etorrent_pieceset:from_list([], 3),
    Ret = ?chunk_server:request_chunks(N, Has, 1),
    ?assertEqual({ok, not_interested}, Ret).

not_interested_valid_case({N, Time, SPid, CPid}) ->
    Has = etorrent_pieceset:from_list([0], 3),
    Ret = ?chunk_server:request_chunks(N, Has, 1),
    ?assertEqual({error, not_interested}, Ret).

request_one_case({N, Time, SPid, CPid}) ->
    Has = etorrent_pieceset:from_list([0], 3),
    Ret = ?chunk_server:request_chunks(N, Has, 1),
    ?assertEqual({ok, [{0, 0, 1}]}, Ret).

mark_dropped_case({N, Time, SPid, CPid}) ->
    Has = etorrent_pieceset:from_list([0], 3),
    {ok, [{0, 0, 1}]} = ?chunk_server:request_chunks(N, Has, 1),
    {ok, [{0, 1, 1}]} = ?chunk_server:request_chunks(N, Has, 1),
    ok  = ?chunk_server:mark_dropped(N, 0, 0, 1),
    Ret = ?chunk_server:request_chunks(N, Has, 1),
    ?assertEqual({ok, [{0, 0, 1}]}, Ret).

mark_all_dropped_case({N, Time, SPid, CPid}) ->
    Has = etorrent_pieceset:from_list([0], 3),
    ?assertMatch({ok, [{0, 0, 1}]}, ?chunk_server:request_chunks(N, Has, 1)),
    ?assertMatch({ok, [{0, 1, 1}]}, ?chunk_server:request_chunks(N, Has, 1)),
    ok = ?chunk_server:mark_all_dropped(N),
    ?assertMatch({ok, [{0, 0, 1}]}, ?chunk_server:request_chunks(N, Has, 1)),
    ?assertMatch({ok, [{0, 1, 1}]}, ?chunk_server:request_chunks(N, Has, 1)).

drop_all_on_exit_case({N, Time, SPid, CPid}) ->
    Has = etorrent_pieceset:from_list([0], 3),
    Pid = spawn_link(fun() ->
        true = ?chunk_server:register_peer(N),
        {ok, [{0, 0, 1}]} = ?chunk_server:request_chunks(N, Has, 1),
        {ok, [{0, 1, 1}]} = ?chunk_server:request_chunks(N, Has, 1)
=======
not_interested_case() ->
    Has = etorrent_pieceset:from_list([], 3),
    Ret = ?chunk_server:request_chunks(testid(), Has, 1),
    ?assertEqual({ok, not_interested}, Ret).

not_interested_valid_case() ->
    Has = etorrent_pieceset:from_list([0], 3),
    _   = ?chunk_server:request_chunks(testid(), Has, 2),
    ok  = ?chunk_server:mark_stored(testid(), 0, 0, 1),
    ok  = ?chunk_server:mark_stored(testid(), 0, 1, 1),
    ok  = ?chunk_server:mark_valid(testid(), 0),
    Ret = ?chunk_server:request_chunks(testid(), Has, 2),
    ?assertEqual({ok, not_interested}, Ret).

request_one_case() ->
    Has = etorrent_pieceset:from_list([0], 3),
    Ret = ?chunk_server:request_chunks(testid(), Has, 1),
    ?assertEqual({ok, [{0, 0, 1}]}, Ret).

mark_dropped_case() ->
    Has = etorrent_pieceset:from_list([0], 3),
    {ok, [{0, 0, 1}]} = ?chunk_server:request_chunks(testid(), Has, 1),
    {ok, [{0, 1, 1}]} = ?chunk_server:request_chunks(testid(), Has, 1),
    ok  = ?chunk_server:mark_dropped(testid(), 0, 0, 1),
    Ret = ?chunk_server:request_chunks(testid(), Has, 1),
    ?assertEqual({ok, [{0, 0, 1}]}, Ret).

mark_all_dropped_case() ->
    Has = etorrent_pieceset:from_list([0], 3),
    ?assertMatch({ok, [{0, 0, 1}]}, ?chunk_server:request_chunks(testid(), Has, 1)),
    ?assertMatch({ok, [{0, 1, 1}]}, ?chunk_server:request_chunks(testid(), Has, 1)),
    ok = ?chunk_server:mark_all_dropped(testid()),
    ?assertMatch({ok, [{0, 0, 1}]}, ?chunk_server:request_chunks(testid(), Has, 1)),
    ?assertMatch({ok, [{0, 1, 1}]}, ?chunk_server:request_chunks(testid(), Has, 1)).

drop_all_on_exit_case() ->
    Has = etorrent_pieceset:from_list([0], 3),
    Pid = spawn_link(fun() ->
        true = ?chunk_server:register_peer(testid()),
        {ok, [{0, 0, 1}]} = ?chunk_server:request_chunks(testid(), Has, 1),
        {ok, [{0, 1, 1}]} = ?chunk_server:request_chunks(testid(), Has, 1)
>>>>>>> a3c04505
    end),
    _ = monitor(process, Pid),
    ok  = receive {'DOWN', _, process, Pid, _} -> ok end,
    timer:sleep(100),
<<<<<<< HEAD
    ?assertMatch({ok, [{0, 0, 1}]}, ?chunk_server:request_chunks(N, Has, 1)),
    ?assertMatch({ok, [{0, 1, 1}]}, ?chunk_server:request_chunks(N, Has, 1)).

drop_none_on_exit_case({N, Time, SPid, CPid}) ->
    Has = etorrent_pieceset:from_list([0], 3),
    Pid = spawn_link(fun() -> true = ?chunk_server:register_peer(N) end),
    _ = monitor(process, Pid),
    ok  = receive {'DOWN', _, process, Pid, _} -> ok end,
    ?assertMatch({ok, [{0, 0, 1}]}, ?chunk_server:request_chunks(N, Has, 1)),
    ?assertMatch({ok, [{0, 1, 1}]}, ?chunk_server:request_chunks(N, Has, 1)).

marked_stored_not_dropped_case({N, Time, SPid, CPid}) ->
    Has = etorrent_pieceset:from_list([0], 3),
    Pid = spawn_link(fun() ->
        true = ?chunk_server:register_peer(N),
        {ok, [{0, 0, 1}]} = ?chunk_server:request_chunks(N, Has, 1),
        ok = ?chunk_server:mark_stored(N, 0, 0, 1)
    end),
    _ = monitor(process, Pid),
    ok  = receive {'DOWN', _, process, Pid, _} -> ok end,
    ?assertMatch({ok, [{0, 1, 1}]}, ?chunk_server:request_chunks(N, Has, 1)).

mark_fetched_noop_case({N, Time, SPid, CPid}) ->
    Has = etorrent_pieceset:from_list([0], 3),
    Pid = spawn_link(fun() ->
        true = ?chunk_server:register_peer(N),
        {ok, [{0, 0, 1}]} = ?chunk_server:request_chunks(N, Has, 1),
        {ok, []} = ?chunk_server:mark_fetched(N, 0, 0, 1)
    end),
    _ = monitor(process, Pid),
    ok  = receive {'DOWN', _, process, Pid, _} -> ok end,
    timer:sleep(10),
    ?assertMatch({ok, [{0, 0, 1}]}, ?chunk_server:request_chunks(N, Has, 1)).


mark_valid_not_stored_case({N, Time, SPid, CPid}) ->
    Ret = ?chunk_server:mark_valid(N, 0),
    ?assertEqual({error, not_stored}, Ret).

mark_valid_stored_case({N, Time, SPid, CPid}) ->
    Has = etorrent_pieceset:from_list([0,1], 3),
    {ok, [{0, 0, 1}]} = ?chunk_server:request_chunks(N, Has, 1),
    {ok, [{0, 1, 1}]} = ?chunk_server:request_chunks(N, Has, 1),
    ok  = ?chunk_server:mark_stored(N, 0, 0, 1),
    ok  = ?chunk_server:mark_stored(N, 0, 1, 1),
    ?assertEqual(ok, ?chunk_server:mark_valid(N, 0)),
    ?assertEqual({error, valid}, ?chunk_server:mark_valid(N, 0)).

all_stored_marks_stored_case({N, Time, SPid, CPid}) ->
    Has = etorrent_pieceset:from_list([0,1], 3),
    {ok, [{0, 0, 1}]} = ?chunk_server:request_chunks(N, Has, 1),
    {ok, [{0, 1, 1}]} = ?chunk_server:request_chunks(N, Has, 1),
    ?assertMatch({ok, [{1, 0, 1}]}, ?chunk_server:request_chunks(N, Has, 1)),
    ?assertMatch({ok, [{1, 1, 1}]}, ?chunk_server:request_chunks(N, Has, 1)).

get_all_request_case({N, Time, SPid, CPid}) ->
    Has = etorrent_pieceset:from_list([0,1,2], 3),
    {ok, [{0, 0, 1}]} = ?chunk_server:request_chunks(N, Has, 1),
    {ok, [{0, 1, 1}]} = ?chunk_server:request_chunks(N, Has, 1),
    {ok, [{1, 0, 1}]} = ?chunk_server:request_chunks(N, Has, 1),
    {ok, [{1, 1, 1}]} = ?chunk_server:request_chunks(N, Has, 1),
    {ok, [{2, 0, 1}]} = ?chunk_server:request_chunks(N, Has, 1),
    {ok, [{2, 1, 1}]} = ?chunk_server:request_chunks(N, Has, 1),
    ?assertEqual({error, assigned}, ?chunk_server:request_chunks(N, Has, 1)).

unassigned_to_assigned_case({N, Time, SPid, CPid}) ->
    Has = etorrent_pieceset:from_list([0], 3),
    {ok, [{0,0,1}, {0,1,1}]} = ?chunk_server:request_chunks(N, Has, 2),
    ?assertEqual({error, assigned}, ?chunk_server:request_chunks(N, Has, 1)).
=======
    ?assertMatch({ok, [{0, 0, 1}]}, ?chunk_server:request_chunks(testid(), Has, 1)),
    ?assertMatch({ok, [{0, 1, 1}]}, ?chunk_server:request_chunks(testid(), Has, 1)).

drop_none_on_exit_case() ->
    Has = etorrent_pieceset:from_list([0], 3),
    Pid = spawn_link(fun() -> true = ?chunk_server:register_peer(testid()) end),
    _ = monitor(process, Pid),
    ok  = receive {'DOWN', _, process, Pid, _} -> ok end,
    ?assertMatch({ok, [{0, 0, 1}]}, ?chunk_server:request_chunks(testid(), Has, 1)),
    ?assertMatch({ok, [{0, 1, 1}]}, ?chunk_server:request_chunks(testid(), Has, 1)).

marked_stored_not_dropped_case() ->
    Has = etorrent_pieceset:from_list([0], 3),
    Pid = spawn_link(fun() ->
        true = ?chunk_server:register_peer(testid()),
        {ok, [{0, 0, 1}]} = ?chunk_server:request_chunks(testid(), Has, 1),
        ok = ?chunk_server:mark_stored(testid(), 0, 0, 1)
    end),
    _ = monitor(process, Pid),
    ok  = receive {'DOWN', _, process, Pid, _} -> ok end,
    ?assertMatch({ok, [{0, 1, 1}]}, ?chunk_server:request_chunks(testid(), Has, 1)).

mark_fetched_noop_case() ->
    Has = etorrent_pieceset:from_list([0], 3),
    Pid = spawn_link(fun() ->
        true = ?chunk_server:register_peer(testid()),
        {ok, [{0, 0, 1}]} = ?chunk_server:request_chunks(testid(), Has, 1),
        {ok, true} = ?chunk_server:mark_fetched(testid(), 0, 0, 1)
    end),
    _ = monitor(process, Pid),
    ok  = receive {'DOWN', _, process, Pid, _} -> ok end,
    timer:sleep(1000),
    ?assertMatch({ok, [{0, 0, 1}]}, ?chunk_server:request_chunks(testid(), Has, 1)).


mark_valid_not_stored_case() ->
    Ret = ?chunk_server:mark_valid(testid(), 0),
    ?assertEqual({error, not_stored}, Ret).

mark_valid_stored_case() ->
    Has = etorrent_pieceset:from_list([0,1], 3),
    {ok, [{0, 0, 1}]} = ?chunk_server:request_chunks(testid(), Has, 1),
    {ok, [{0, 1, 1}]} = ?chunk_server:request_chunks(testid(), Has, 1),
    ok  = ?chunk_server:mark_stored(testid(), 0, 0, 1),
    ok  = ?chunk_server:mark_stored(testid(), 0, 1, 1),
    ?assertEqual(ok, ?chunk_server:mark_valid(testid(), 0)),
    ?assertEqual({error, valid}, ?chunk_server:mark_valid(testid(), 0)).

all_stored_marks_stored_case() ->
    Has = etorrent_pieceset:from_list([0,1], 3),
    {ok, [{0, 0, 1}]} = ?chunk_server:request_chunks(testid(), Has, 1),
    {ok, [{0, 1, 1}]} = ?chunk_server:request_chunks(testid(), Has, 1),
    ?assertMatch({ok, [{1, 0, 1}]}, ?chunk_server:request_chunks(testid(), Has, 1)),
    ?assertMatch({ok, [{1, 1, 1}]}, ?chunk_server:request_chunks(testid(), Has, 1)).

get_all_request_case() ->
    Has = etorrent_pieceset:from_list([0,1,2], 3),
    {ok, [{0, 0, 1}]} = ?chunk_server:request_chunks(testid(), Has, 1),
    {ok, [{0, 1, 1}]} = ?chunk_server:request_chunks(testid(), Has, 1),
    {ok, [{1, 0, 1}]} = ?chunk_server:request_chunks(testid(), Has, 1),
    {ok, [{1, 1, 1}]} = ?chunk_server:request_chunks(testid(), Has, 1),
    {ok, [{2, 0, 1}]} = ?chunk_server:request_chunks(testid(), Has, 1),
    {ok, [{2, 1, 1}]} = ?chunk_server:request_chunks(testid(), Has, 1),
    ?assertEqual({ok, assigned}, ?chunk_server:request_chunks(testid(), Has, 1)).

unassigned_to_assigned_case() ->
    Has = etorrent_pieceset:from_list([0], 3),
    {ok, [{0,0,1}, {0,1,1}]} = ?chunk_server:request_chunks(testid(), Has, 2),
    ?assertEqual({ok, assigned}, ?chunk_server:request_chunks(testid(), Has, 1)).
>>>>>>> a3c04505

-endif.
<|MERGE_RESOLUTION|>--- conflicted
+++ resolved
@@ -564,7 +564,6 @@
                     NewAssigned = etorrent_pieceset:insert(Index, Assigned),
                     UnassignedUpdated = false,
                     BegunUpdated = true
-<<<<<<< HEAD
             end,
 
             %% Only update the piece priority lists if the piece set that
@@ -578,21 +577,6 @@
                 true  -> update_priority(TorrentID, PrioBegun, NewBegun)
             end,
 
-=======
-            end,
-
-            %% Only update the piece priority lists if the piece set that
-            %% they track was updated in this piece state transition.
-            NewPrioUnassigned = case UnassignedUpdated of
-                false -> PrioUnassigned;
-                true  -> update_priority(TorrentID, PrioUnassigned, NewUnassigned)
-            end,
-            NewPrioBegun = case BegunUpdated of
-                false -> PrioBegun;
-                true  -> update_priority(TorrentID, PrioBegun, NewBegun)
-            end,
-
->>>>>>> a3c04505
 
             NewState = State#state{
                 pieces_unassigned=NewUnassigned,
@@ -825,26 +809,6 @@
     {setup,
         fun()  -> application:start(gproc) end,
         fun(_) -> application:stop(gproc) end,
-<<<<<<< HEAD
-        [?_test(lookup_registered_case()),
-         ?_test(unregister_case()),
-         ?_test(register_two_case()),
-         ?_test(not_interested_case(test_env(2, []))),
-         ?_test(not_interested_valid_case(test_env(3, [0]))),
-         ?_test(request_one_case(test_env(4, []))),
-         ?_test(mark_dropped_case(test_env(5, []))),
-         ?_test(mark_all_dropped_case(test_env(6, []))),
-         ?_test(drop_none_on_exit_case(test_env(7, []))),
-         ?_test(drop_all_on_exit_case(test_env(8, []))),
-         ?_test(marked_stored_not_dropped_case(test_env(9, []))),
-         ?_test(mark_fetched_noop_case(test_env(10, []))),
-         ?_test(mark_valid_not_stored_case(test_env(11, []))),
-         ?_test(mark_valid_stored_case(test_env(12, []))),
-         ?_test(all_stored_marks_stored_case(test_env(13, []))),
-         ?_test(get_all_request_case(test_env(14, []))),
-         ?_test(unassigned_to_assigned_case(test_env(15, [])))
-        ]}.
-=======
     {foreach, local,
         fun setup_env/0,
         fun teardown_env/1,
@@ -883,14 +847,6 @@
     ok = etorrent_utils:shutdown(SPid),
     ok = etorrent_utils:shutdown(CPid).
 
->>>>>>> a3c04505
-
-test_env(N, Valid) ->
-    {ok, Time} = ?timer:start_link(queue),
-    {ok, SPid} = ?scarcity:start_link(N, Time, 8),
-    {ok, CPid}  = ?chunk_server:start_link(N, 1, Valid, [{0, 2}, {1, 2}, {2, 2}], self()),
-    true = ?chunk_server:register_peer(N),
-    {N, Time, SPid, CPid}.
 
 lookup_registered_case() ->
     ?assertEqual(true, ?chunk_server:register_chunk_server(0)),
@@ -915,45 +871,6 @@
     Pid ! die,
     etorrent_utils:wait(Ref).
 
-<<<<<<< HEAD
-not_interested_case({N, Time, SPid, CPid}) ->
-    Has = etorrent_pieceset:from_list([], 3),
-    Ret = ?chunk_server:request_chunks(N, Has, 1),
-    ?assertEqual({ok, not_interested}, Ret).
-
-not_interested_valid_case({N, Time, SPid, CPid}) ->
-    Has = etorrent_pieceset:from_list([0], 3),
-    Ret = ?chunk_server:request_chunks(N, Has, 1),
-    ?assertEqual({error, not_interested}, Ret).
-
-request_one_case({N, Time, SPid, CPid}) ->
-    Has = etorrent_pieceset:from_list([0], 3),
-    Ret = ?chunk_server:request_chunks(N, Has, 1),
-    ?assertEqual({ok, [{0, 0, 1}]}, Ret).
-
-mark_dropped_case({N, Time, SPid, CPid}) ->
-    Has = etorrent_pieceset:from_list([0], 3),
-    {ok, [{0, 0, 1}]} = ?chunk_server:request_chunks(N, Has, 1),
-    {ok, [{0, 1, 1}]} = ?chunk_server:request_chunks(N, Has, 1),
-    ok  = ?chunk_server:mark_dropped(N, 0, 0, 1),
-    Ret = ?chunk_server:request_chunks(N, Has, 1),
-    ?assertEqual({ok, [{0, 0, 1}]}, Ret).
-
-mark_all_dropped_case({N, Time, SPid, CPid}) ->
-    Has = etorrent_pieceset:from_list([0], 3),
-    ?assertMatch({ok, [{0, 0, 1}]}, ?chunk_server:request_chunks(N, Has, 1)),
-    ?assertMatch({ok, [{0, 1, 1}]}, ?chunk_server:request_chunks(N, Has, 1)),
-    ok = ?chunk_server:mark_all_dropped(N),
-    ?assertMatch({ok, [{0, 0, 1}]}, ?chunk_server:request_chunks(N, Has, 1)),
-    ?assertMatch({ok, [{0, 1, 1}]}, ?chunk_server:request_chunks(N, Has, 1)).
-
-drop_all_on_exit_case({N, Time, SPid, CPid}) ->
-    Has = etorrent_pieceset:from_list([0], 3),
-    Pid = spawn_link(fun() ->
-        true = ?chunk_server:register_peer(N),
-        {ok, [{0, 0, 1}]} = ?chunk_server:request_chunks(N, Has, 1),
-        {ok, [{0, 1, 1}]} = ?chunk_server:request_chunks(N, Has, 1)
-=======
 not_interested_case() ->
     Has = etorrent_pieceset:from_list([], 3),
     Ret = ?chunk_server:request_chunks(testid(), Has, 1),
@@ -995,82 +912,10 @@
         true = ?chunk_server:register_peer(testid()),
         {ok, [{0, 0, 1}]} = ?chunk_server:request_chunks(testid(), Has, 1),
         {ok, [{0, 1, 1}]} = ?chunk_server:request_chunks(testid(), Has, 1)
->>>>>>> a3c04505
     end),
     _ = monitor(process, Pid),
     ok  = receive {'DOWN', _, process, Pid, _} -> ok end,
     timer:sleep(100),
-<<<<<<< HEAD
-    ?assertMatch({ok, [{0, 0, 1}]}, ?chunk_server:request_chunks(N, Has, 1)),
-    ?assertMatch({ok, [{0, 1, 1}]}, ?chunk_server:request_chunks(N, Has, 1)).
-
-drop_none_on_exit_case({N, Time, SPid, CPid}) ->
-    Has = etorrent_pieceset:from_list([0], 3),
-    Pid = spawn_link(fun() -> true = ?chunk_server:register_peer(N) end),
-    _ = monitor(process, Pid),
-    ok  = receive {'DOWN', _, process, Pid, _} -> ok end,
-    ?assertMatch({ok, [{0, 0, 1}]}, ?chunk_server:request_chunks(N, Has, 1)),
-    ?assertMatch({ok, [{0, 1, 1}]}, ?chunk_server:request_chunks(N, Has, 1)).
-
-marked_stored_not_dropped_case({N, Time, SPid, CPid}) ->
-    Has = etorrent_pieceset:from_list([0], 3),
-    Pid = spawn_link(fun() ->
-        true = ?chunk_server:register_peer(N),
-        {ok, [{0, 0, 1}]} = ?chunk_server:request_chunks(N, Has, 1),
-        ok = ?chunk_server:mark_stored(N, 0, 0, 1)
-    end),
-    _ = monitor(process, Pid),
-    ok  = receive {'DOWN', _, process, Pid, _} -> ok end,
-    ?assertMatch({ok, [{0, 1, 1}]}, ?chunk_server:request_chunks(N, Has, 1)).
-
-mark_fetched_noop_case({N, Time, SPid, CPid}) ->
-    Has = etorrent_pieceset:from_list([0], 3),
-    Pid = spawn_link(fun() ->
-        true = ?chunk_server:register_peer(N),
-        {ok, [{0, 0, 1}]} = ?chunk_server:request_chunks(N, Has, 1),
-        {ok, []} = ?chunk_server:mark_fetched(N, 0, 0, 1)
-    end),
-    _ = monitor(process, Pid),
-    ok  = receive {'DOWN', _, process, Pid, _} -> ok end,
-    timer:sleep(10),
-    ?assertMatch({ok, [{0, 0, 1}]}, ?chunk_server:request_chunks(N, Has, 1)).
-
-
-mark_valid_not_stored_case({N, Time, SPid, CPid}) ->
-    Ret = ?chunk_server:mark_valid(N, 0),
-    ?assertEqual({error, not_stored}, Ret).
-
-mark_valid_stored_case({N, Time, SPid, CPid}) ->
-    Has = etorrent_pieceset:from_list([0,1], 3),
-    {ok, [{0, 0, 1}]} = ?chunk_server:request_chunks(N, Has, 1),
-    {ok, [{0, 1, 1}]} = ?chunk_server:request_chunks(N, Has, 1),
-    ok  = ?chunk_server:mark_stored(N, 0, 0, 1),
-    ok  = ?chunk_server:mark_stored(N, 0, 1, 1),
-    ?assertEqual(ok, ?chunk_server:mark_valid(N, 0)),
-    ?assertEqual({error, valid}, ?chunk_server:mark_valid(N, 0)).
-
-all_stored_marks_stored_case({N, Time, SPid, CPid}) ->
-    Has = etorrent_pieceset:from_list([0,1], 3),
-    {ok, [{0, 0, 1}]} = ?chunk_server:request_chunks(N, Has, 1),
-    {ok, [{0, 1, 1}]} = ?chunk_server:request_chunks(N, Has, 1),
-    ?assertMatch({ok, [{1, 0, 1}]}, ?chunk_server:request_chunks(N, Has, 1)),
-    ?assertMatch({ok, [{1, 1, 1}]}, ?chunk_server:request_chunks(N, Has, 1)).
-
-get_all_request_case({N, Time, SPid, CPid}) ->
-    Has = etorrent_pieceset:from_list([0,1,2], 3),
-    {ok, [{0, 0, 1}]} = ?chunk_server:request_chunks(N, Has, 1),
-    {ok, [{0, 1, 1}]} = ?chunk_server:request_chunks(N, Has, 1),
-    {ok, [{1, 0, 1}]} = ?chunk_server:request_chunks(N, Has, 1),
-    {ok, [{1, 1, 1}]} = ?chunk_server:request_chunks(N, Has, 1),
-    {ok, [{2, 0, 1}]} = ?chunk_server:request_chunks(N, Has, 1),
-    {ok, [{2, 1, 1}]} = ?chunk_server:request_chunks(N, Has, 1),
-    ?assertEqual({error, assigned}, ?chunk_server:request_chunks(N, Has, 1)).
-
-unassigned_to_assigned_case({N, Time, SPid, CPid}) ->
-    Has = etorrent_pieceset:from_list([0], 3),
-    {ok, [{0,0,1}, {0,1,1}]} = ?chunk_server:request_chunks(N, Has, 2),
-    ?assertEqual({error, assigned}, ?chunk_server:request_chunks(N, Has, 1)).
-=======
     ?assertMatch({ok, [{0, 0, 1}]}, ?chunk_server:request_chunks(testid(), Has, 1)),
     ?assertMatch({ok, [{0, 1, 1}]}, ?chunk_server:request_chunks(testid(), Has, 1)).
 
@@ -1140,6 +985,5 @@
     Has = etorrent_pieceset:from_list([0], 3),
     {ok, [{0,0,1}, {0,1,1}]} = ?chunk_server:request_chunks(testid(), Has, 2),
     ?assertEqual({ok, assigned}, ?chunk_server:request_chunks(testid(), Has, 1)).
->>>>>>> a3c04505
 
 -endif.

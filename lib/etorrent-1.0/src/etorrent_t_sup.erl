%%%-------------------------------------------------------------------
%%% File    : etorrent_t_sup.erl
%%% Author  : Jesper Louis Andersen <jlouis@succubus.local.domain>
%%% License : See COPYING
%%% Description : Supervision of torrent modules.
%%%
%%% Created : 13 Jul 2007 by
%%%     Jesper Louis Andersen <jlouis@succubus.local.domain>
%%%-------------------------------------------------------------------
-module(etorrent_t_sup).

-behaviour(supervisor).

%% API
-export([start_link/3, add_tracker/5, get_pid/2,
         add_peer/5]).

%% Supervisor callbacks
-export([init/1]).

%%====================================================================
%% API functions
%%====================================================================
start_link(File, Local_PeerId, Id) ->
    supervisor:start_link(?MODULE, [File, Local_PeerId, Id]).

%%--------------------------------------------------------------------
%% Func: get_pid/2
%% Args: Pid ::= pid() - Pid of the supervisor
%%       Name ::= atom() - the atom the pid is identified by
%% Description: Return the Pid of the peer group process.
%%--------------------------------------------------------------------
get_pid(Pid, Name) ->
    {value, {_, Child, _, _}} =
        lists:keysearch(Name, 1, supervisor:which_children(Pid)),
    Child.

%%--------------------------------------------------------------------
%% Func: add_filesystem/3
%% Description: Add a filesystem process to the torrent.
%%--------------------------------------------------------------------

%%--------------------------------------------------------------------
%% Func: add_file_system_pool/1
%% Description: Add a filesystem process to the torrent.
%%--------------------------------------------------------------------
add_tracker(Pid, URL, InfoHash, Local_Peer_Id, TorrentId) ->
    Tracker = {tracker_communication,
               {etorrent_tracker_communication, start_link,
                [self(), URL, InfoHash, Local_Peer_Id, TorrentId]},
               permanent, 15000, worker, [etorrent_tracker_communication]},
    supervisor:start_child(Pid, Tracker).

add_peer(Pid, PeerId, InfoHash, TorrentId, {IP, Port}) ->
    FSPid = get_pid(Pid, fs),
    GroupPid = get_pid(Pid, peer_pool_sup),
    etorrent_t_peer_pool_sup:add_peer(GroupPid,
                                      PeerId,
                                      InfoHash,
                                      FSPid,
                                      TorrentId,
                                      {IP, Port}).

%%====================================================================
%% Supervisor callbacks
%%====================================================================
%%--------------------------------------------------------------------
%% Func: init(Args) -> {ok,  {SupFlags,  [ChildSpec]}} |
%%                     ignore                          |
%%                     {error, Reason}
%% Description: Whenever a supervisor is started using
%% supervisor:start_link/[2,3], this function is called by the new process
%% to find out about restart strategy, maximum restart frequency and child
%% specifications.
%%--------------------------------------------------------------------
init([Path, PeerId, Id]) ->
    FSPool = {fs_pool,
              {etorrent_fs_pool_sup, start_link, []},
              transient, infinity, supervisor, [etorrent_fs_pool_sup]},
    FS = {fs,
<<<<<<< HEAD
	  {etorrent_fs, start_link, [Id, self()]},
	  permanent, 2000, worker, [etorrent_fs]},
    Control = {control,
	       {etorrent_t_control, start_link, [Id, Path, PeerId]},
	       permanent, 20000, worker, [etorrent_t_control]},
    PeerPool = {peer_pool_sup,
		{etorrent_t_peer_pool_sup, start_link, []},
		transient, infinity, supervisor, [etorrent_t_peer_pool_sup]},
=======
          {etorrent_fs, start_link, [Id, self()]},
          permanent, 2000, worker, [etorrent_fs]},
    Control = {control,
               {etorrent_t_control, start_link, [Id, Path, PeerId]},
               permanent, 20000, worker, [etorrent_t_control]},
    PeerPool = {peer_pool_sup,
                {etorrent_t_peer_pool_sup, start_link, []},
                transient, infinity, supervisor, [etorrent_t_peer_pool_sup]},
>>>>>>> 852d22c6
    {ok, {{one_for_all, 1, 60}, [FSPool, FS, Control, PeerPool]}}.

%%====================================================================
%% Internal functions
%%====================================================================<|MERGE_RESOLUTION|>--- conflicted
+++ resolved
@@ -78,16 +78,6 @@
               {etorrent_fs_pool_sup, start_link, []},
               transient, infinity, supervisor, [etorrent_fs_pool_sup]},
     FS = {fs,
-<<<<<<< HEAD
-	  {etorrent_fs, start_link, [Id, self()]},
-	  permanent, 2000, worker, [etorrent_fs]},
-    Control = {control,
-	       {etorrent_t_control, start_link, [Id, Path, PeerId]},
-	       permanent, 20000, worker, [etorrent_t_control]},
-    PeerPool = {peer_pool_sup,
-		{etorrent_t_peer_pool_sup, start_link, []},
-		transient, infinity, supervisor, [etorrent_t_peer_pool_sup]},
-=======
           {etorrent_fs, start_link, [Id, self()]},
           permanent, 2000, worker, [etorrent_fs]},
     Control = {control,
@@ -96,7 +86,6 @@
     PeerPool = {peer_pool_sup,
                 {etorrent_t_peer_pool_sup, start_link, []},
                 transient, infinity, supervisor, [etorrent_t_peer_pool_sup]},
->>>>>>> 852d22c6
     {ok, {{one_for_all, 1, 60}, [FSPool, FS, Control, PeerPool]}}.
 
 %%====================================================================

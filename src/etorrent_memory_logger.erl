--- conflicted
+++ resolved
@@ -22,16 +22,12 @@
 -define(TAB, ?MODULE).
 -define(OLD_PRUNE_TIME, 12 * 60 * 60).
 
-<<<<<<< HEAD
--spec all_entries() -> [term()].
-=======
 %% =======================================================================
 
 % @doc Return all entries in the memory logger table
 % @end
 % @todo Improve spec
 -spec all_entries() -> [{term(), term(), term()}].
->>>>>>> 7962dfb0
 all_entries() ->
     ets:match_object(?TAB, '_').
 
